module github.com/fclairamb/afero-s3

go 1.14

require (
	github.com/aws/aws-sdk-go v1.36.3
<<<<<<< HEAD
	github.com/spf13/afero v1.5.0
	golang.org/x/text v0.3.4 // indirect
=======
	github.com/spf13/afero v1.4.1
>>>>>>> 52a7b105
)<|MERGE_RESOLUTION|>--- conflicted
+++ resolved
@@ -4,10 +4,5 @@
 
 require (
 	github.com/aws/aws-sdk-go v1.36.3
-<<<<<<< HEAD
 	github.com/spf13/afero v1.5.0
-	golang.org/x/text v0.3.4 // indirect
-=======
-	github.com/spf13/afero v1.4.1
->>>>>>> 52a7b105
 )